<<<<<<< HEAD
/**
 * Firebase Cloud Functions for Yeshivat Torat Yosef Raffle.
 * This file contains:
 * 1. An HTTPS function to create Stripe Checkout Sessions for raffle ticket purchases.
 * 2. A Stripe Webhook handler to securely process payment events and update Firestore.
 * 3. A sessionStatus function to check Stripe Checkout Session status.
 * 4. A recordReferral function to log referral data.
 * 5. A submitEntry function for manual or non-Stripe raffle entries.
 * 6. A healthCheck function for basic service availability monitoring.
 */

// Import necessary Firebase modules
const { onRequest } = require("firebase-functions/v2/https");
const logger = require("firebase-functions/logger");
const functions = require("firebase-functions"); // Required for functions.config()
const admin = require('firebase-admin'); // For Firestore and other Firebase services
const Stripe = require('stripe'); // Stripe Node.js library

// Initialize Firebase Admin SDK
admin.initializeApp();
const db = admin.firestore(); // Get a reference to Firestore

// Initialize Stripe with your secret key from Firebase environment config.
let stripe;
try {
  if (functions.config().stripe && functions.config().stripe.secret_key) {
    stripe = new Stripe(functions.config().stripe.secret_key, {
      apiVersion: '2024-06-20', // Specify a recent Stripe API version
    });
    logger.info('Stripe initialized successfully from config.');
  } else {
    const errorMessage = 'CRITICAL ERROR: Stripe secret key is missing from Firebase functions config. Please set it using `firebase functions:config:set stripe.secret_key="YOUR_KEY"`.';
    logger.error(errorMessage);
    throw new Error(errorMessage);
  }
} catch (error) {
  logger.error('CRITICAL ERROR: Unexpected error during Stripe initialization:', error);
  throw error;
}

// Define your allowed origins for CORS
const allowedOrigins = [
  'https://www.toratyosefsummerraffle.com',
  'https://torat-yosef.web.app',
  // IMPORTANT: For local development, if you're serving from localhost, add it here:
  // 'http://localhost:8080' // Or whatever port your local server runs on
];

// Helper function to set CORS headers dynamically
function setCorsHeaders(req, res) {
  const origin = req.headers.origin;
  if (allowedOrigins.includes(origin)) {
    res.set('Access-Control-Allow-Origin', origin);
  }
  res.set('Access-Control-Allow-Methods', 'POST, GET, OPTIONS'); // Added GET for sessionStatus
  res.set('Access-Control-Allow-Headers', 'Content-Type');
  // If you send credentials (cookies, HTTP authentication) with your requests, uncomment the line below:
  // res.set('Access-Control-Allow-Credentials', 'true');
}


// --- Health Check Function ---
exports.healthCheck = onRequest((req, res) => {
  setCorsHeaders(req, res);
  if (req.method === 'OPTIONS') {
    res.status(204).send('');
    return;
  }
  logger.info('Health check endpoint hit.');
  res.status(200).send('OK');
});


// --- createStripeCheckoutSession function ---
exports.createStripeCheckoutSession = onRequest(async (req, res) => {
  setCorsHeaders(req, res);

  if (req.method === 'OPTIONS') {
    res.status(204).send('');
    return;
  }

  if (req.method !== 'POST') {
    logger.warn('createStripeCheckoutSession: Received non-POST request.', { method: req.method });
    return res.status(405).send('Method Not Allowed');
  }

  const {
    referrerId,
    quantity,
    amount,
    prizeDescription,
    successUrl,
    cancelUrl,
    fullName,
    email,
    phoneNumber
  } = req.body;

  if (!quantity || !amount || !prizeDescription || !successUrl || !cancelUrl || !fullName || !email) {
    logger.error('createStripeCheckoutSession: Missing required parameters.', { body: req.body });
    return res.status(400).json({
      error: 'Missing required parameters: quantity, amount, prizeDescription, successUrl, cancelUrl, fullName, email'
    });
  }

  if (!/^[^@]+@[^@]+\.[^@]+$/.test(email)) {
    logger.error('createStripeCheckoutSession: Invalid email format provided.', { email });
    return res.status(400).json({ error: 'Invalid email format' });
  }

  logger.info("createStripeCheckoutSession: Attempting to create Stripe Checkout Session.", {
    referrerId, quantity, amount, prizeDescription, fullName, email, phoneNumber: phoneNumber || 'N/A',
  });

  try {
    const session = await stripe.checkout.sessions.create({
      payment_method_types: ['card'],
      line_items: [
        {
          price_data: {
            currency: 'usd',
            product_data: { name: prizeDescription },
            unit_amount: amount,
          },
          quantity: quantity,
        },
      ],
      mode: 'payment',
      success_url: `${successUrl}?session_id={CHECKOUT_SESSION_ID}&ref=${encodeURIComponent(referrerId || 'none')}`,
      cancel_url: `${cancelUrl}?ref=${encodeURIComponent(referrerId || 'none')}`,
      customer_email: email,
      metadata: {
        referrerId: referrerId || 'none',
        fullName: fullName,
        email: email,
        phoneNumber: phoneNumber || 'N/A',
        itemDescription: prizeDescription,
        quantity: String(quantity),
        totalAmountPaidCents: String(amount * quantity),
      },
    });
=======
<!DOCTYPE html>
<html lang="en">
<head>
  <meta charset="UTF-8" />
  <meta name="viewport" content="width=device-width, initial-scale=1.0" />
  <title>Complete Your Purchase - Yeshivat Torat Yosef Raffle</title>
  <link rel="apple-touch-icon" sizes="57x57" href="/apple-icon-57x57.png">
  <link rel="apple-touch-icon" sizes="60x60" href="/apple-icon-60x60.png">
  <link rel="apple-touch-icon" sizes="72x72" href="/apple-icon-72x72.png">
  <link rel="apple-touch-icon" sizes="76x76" href="/apple-icon-76x76.png">
  <link rel="apple-touch-icon" sizes="114x114" href="/apple-icon-114x114.png">
  <link rel="apple-touch-icon" sizes="120x120" href="/apple-icon-120x120.png">
  <link rel="apple-touch-icon" sizes="144x144" href="/apple-icon-144x144.png">
  <link rel="apple-touch-icon" sizes="152x152" href="/apple-icon-152x152.png">
  <link rel="apple-touch-icon" sizes="180x180" href="/apple-icon-180x180.png">
  <link rel="icon" type="image/png" sizes="192x192" href="/android-icon-192x192.png">
  <link rel="icon" type="image/png" sizes="32x32" href="/favicon-32x32.png">
  <link rel="icon" type="image/png" sizes="96x96" href="/favicon-96x96.png">
  <link rel="icon" type="image/png" sizes="16x16" href="/favicon-16x16.png">
  <meta name="msapplication-TileColor" content="#ffffff">
  <meta name="msapplication-TileImage" content="/ms-icon-144x144.png">
  <meta name="theme-color" content="#ffffff">
  <style>
    :root {
      --primary-bg: #ffffff;
      --primary-text: rgb(0, 33, 65);
      --secondary-bg: rgb(0, 33, 65);
      --accent: #7F0031;
      --hover: #590023;
      --button-gradient-start: #a30040;
      --button-gradient-end: #7F0031;
    }

    body {
      margin: 0;
      font-family: 'Segoe UI', Tahoma, Geneva, Verdana, sans-serif;
      background-color: var(--primary-bg);
      color: var(--primary-text);
      display: flex;
      flex-direction: column;
      align-items: center;
      min-height: 100vh;
      padding-bottom: 1rem;
    }

    /* Logo Container styles */
    .logo-container {
      text-align: center;
      padding: 0.8rem 0 0.4rem;
      flex-shrink: 0;
    }

    .logo {
      max-width: 250px;
      width: 80vw;
      height: auto;
      border: 1px solid rgba(0, 0, 0, 0.1);
      border-radius: 8px;
      box-sizing: border-box;
    }

    nav {
      display: flex;
      justify-content: center;
      gap: 1rem;
      padding: 0.8rem 0;
      background-color: var(--secondary-bg);
      box-shadow: 0 2px 5px rgba(0,0,0,0.1);
      flex-shrink: 0;
      width: 100%;
      flex-wrap: wrap;
    }

    nav a {
      color: white;
      text-decoration: none;
      padding: 0.4rem 0.8rem;
      font-weight: bold;
      font-size: 1rem;
      white-space: nowrap;
      user-select: none;
    }

    nav a.active {
      border-bottom: 3px solid var(--accent);
      color: var(--accent);
    }

    nav a:hover {
      color: var(--accent);
    }

    .container {
      max-width: 600px;
      margin: 2rem auto;
      padding: 20px;
      background-color: #f8f8f8;
      border-radius: 10px;
      box-shadow: 0 0 15px rgba(0,0,0,0.2);
      text-align: center;
      flex-grow: 1;
      width: 90%;
      box-sizing: border-box;
    }

    h1 {
      color: var(--accent);
      margin-bottom: 20px;
      font-size: 1.6rem;
    }

    /* NEW: Styles for form elements */
    .form-group {
      margin-bottom: 15px;
      text-align: left; /* Align labels/inputs to the left */
    }
    .form-group label {
      display: block;
      margin-bottom: 5px;
      font-weight: bold;
      color: var(--primary-text);
    }
    .form-group input[type="text"],
    .form-group input[type="email"],
    .form-group input[type="tel"] {
      width: calc(100% - 20px); /* Adjust for padding */
      padding: 10px;
      border: 1px solid #ccc;
      border-radius: 5px;
      font-size: 1em;
      box-sizing: border-box; /* Include padding in width */
    }
    .form-group input[type="text"]:focus,
    .form-group input[type="email"]:focus,
    .form-group input[type="tel"]:focus {
      border-color: var(--accent);
      outline: none;
      box-shadow: 0 0 5px rgba(127, 0, 49, 0.2);
    }
    .error-message {
      color: red;
      font-size: 0.85em;
      margin-top: 5px;
      display: none; /* Hidden by default */
    }

    .payment-options {
      margin-top: 30px;
      display: flex;
      justify-content: space-around;
      gap: 20px;
      flex-wrap: wrap;
    }
    .payment-option {
      flex: 1 1 260px;
      padding: 15px;
      border: 1px solid #ddd;
      border-radius: 8px;
      background-color: #fff;
      box-shadow: 0 2px 5px rgba(0,0,0,0.05);
      display: flex;
      flex-direction: column;
      align-items: center;
    }
    .payment-option h2 {
      color: var(--secondary-bg);
      font-size: 1.3em;
      margin-top: 0;
      margin-bottom: 15px;
    }
    #referral-info {
      margin-top: 20px;
      font-size: 0.9em;
      color: #555;
      padding: 10px;
      background-color: #e6f7ff;
      border-left: 5px solid var(--secondary-bg);
      text-align: left;
      display: none;
      border-radius: 4px;
    }
    /* Buttons */
    .pay-button {
      display: flex;
      justify-content: center;
      align-items: center;
      padding: 12px 30px;
      background-color: #635bff; /* Stripe purple */
      color: white;
      font-size: 18px;
      font-weight: 600;
      border: none;
      border-radius: 8px;
      cursor: pointer;
      box-shadow: 0 0 0 1px rgba(0,0,0,.1) inset;
      transition: background-color 0.3s ease;
      user-select: none;
      text-align: center;
      line-height: normal;
      min-width: 180px;
      height: 48px;
    }
    .pay-button:hover {
      background-color: #5048e7; /* Darker Stripe purple */
    }

    /* Styles for embedded checkout */
    #embedded-checkout-container {
      width: 100%;
      margin-top: 20px; /* Space between button and form */
      display: none; /* Hidden by default, shown when Stripe button is clicked */
      flex-direction: column; /* Ensure loading and checkout div stack */
      align-items: center;
    }
    #embedded-checkout {
      min-height: 400px; /* Ensure sufficient height for the form */
      width: 100%;
      display: flex;
      justify-content: center;
      align-items: center;
      /* overflow-y: auto; Not needed if min-height is sufficient */
    }
    #loading-indicator {
      display: none; /* Hidden by default, shown when fetching client secret */
      font-size: 1.1em;
      color: #666;
      margin-bottom: 15px;
    }

    /* Responsive adjustments */
    @media (max-width: 600px) {
      .pay-button {
        padding: 10px 20px;
        font-size: 16px;
        min-width: unset;
        width: 100%;
      }
      .payment-option {
        flex: 1 1 100%;
      }
      .container {
        padding: 15px;
        margin: 1rem auto;
      }
      h1 {
        font-size: 1.4rem;
      }
      nav a {
        font-size: 0.9rem;
        padding: 0.3rem 0.5rem;
        gap: 0.5rem;
      }
      .logo {
        max-width: 200px;
      }
    }
  </style>
</head>
<body>
  <div class="logo-container">
    <img src="assets/logo.png" alt="Yeshivat Torat Yosef Logo" class="logo" />
  </div>

  <nav>
    <a href="index.html" class="nav-link">Home</a>
    <a href="prizes.html" class="nav-link">Prizes</a>
    <a href="why.html" class="nav-link">Why Buy</a>
    <a href="donors.html" class="nav-link">Donors</a>
    <a href="sponsor.html" class="nav-link">Sponsorship Opportunities</a>
  </nav>

  <div class="container">
    <h1>Complete Your Raffle Ticket Purchase</h1>
    <p>Thank you for supporting Yeshivat Torat Yosef! Please choose your preferred payment method below.</p>

    <div id="referral-info"></div>

    <div class="form-group">
      <label for="fullName">Full Name:</label>
      <input type="text" id="fullName" placeholder="Your Full Name" required>
      <div class="error-message" id="fullNameError">Full Name is required.</div>
    </div>
    <div class="form-group">
      <label for="email">Email Address:</label>
      <input type="email" id="email" placeholder="your@email.com" required>
      <div class="error-message" id="emailError">Valid Email is required.</div>
    </div>
    <div class="form-group">
      <label for="phoneNumber">Phone Number (Optional):</label>
      <input type="tel" id="phoneNumber" placeholder="(123) 456-7890">
    </div>

    <div class="payment-options">
      <div class="payment-option">
        <h2>Pay with Card (Stripe)</h2>
        <button id="stripePayButton" class="pay-button" data-method="Stripe" type="button">Pay with Card</button>
        <div id="embedded-checkout-container">
          <p id="loading-indicator">Loading payment form...</p>
          <div id="embedded-checkout">
          </div>
        </div>
      </div>

      <div class="payment-option">
        <h2>Pay with Venmo</h2>
        <button class="pay-button" data-url="https://venmo.com/u/YOUR_VENMO_USERNAME" data-method="Venmo" type="button">Pay with Venmo</button>
        <p style="font-size: 0.85em; color: #666; margin-top: 15px;">
          Send payment directly via Venmo to @YOUR_VENMO_USERNAME.
          <br>Please include your full name and "raffle" in the memo.
        </p>
      </div>
    </div>

    <p style="margin-top: 30px; font-size: 0.9em;">
      If you have any questions, please
      <a href="mailto:info@yourwebsite.com" style="color: var(--accent); text-decoration: none;">contact us</a>.
    </p>
  </div>

  <script src="https://js.stripe.com/v3/"></script>
  <script type="module">
    // Import Firebase modules
    import { initializeApp } from "https://www.gstatic.com/firebasejs/11.9.0/firebase-app.js";
    import { getAnalytics, logEvent } from "https://www.gstatic.com/firebasejs/11.9.0/firebase-analytics.js";

    // Firebase Configuration
    const firebaseConfig = {
      apiKey: "AIzaSyDfXnCZXN-URjdvFvVlWHLg4KOkSw7hvng",
      authDomain: "torat-yosef.firebaseapp.com",
      projectId: "torat-yosef",
      storageBucket: "torat-yosef.firebasestorage.app",
      messagingSenderId: "1033400220494",
      appId: "1:1033400220494:web:1437414bdad4439fd6bc1f", // CORRECTED App ID
      measurementId: "G-331D9RHZWH"
    };

    // Initialize Firebase
    const app = initializeApp(firebaseConfig);
    const analytics = getAnalytics(app);

    // Function to parse URL parameters
    function getUrlParameter(name) {
      name = name.replace(/[\[]/, '\\[').replace(/[\]]/, '\\]');
      var regex = new RegExp('[\\?&]' + name + '=([^&#]*)');
      var results = regex.exec(location.search);
      return results === null ? '' : decodeURIComponent(results[1].replace(/\+/g, ' '));
    };

    // Get the referrer ID from the current page's URL
    const referrerId = getUrlParameter('ref');

    // Display referral info if present on the page
    const referralInfoDiv = document.getElementById('referral-info');
    if (referrerId) {
      referralInfoDiv.style.display = 'block';
      referralInfoDiv.innerHTML = `<strong>You were referred by:</strong> ${referrerId}. Thank you for supporting their efforts!`;
    }

    // --- Log Firebase Analytics event when the page loads ---
    logEvent(analytics, 'payment_page_loaded', { referrer: referrerId || 'none' });

    document.addEventListener('DOMContentLoaded', () => {
      const stripePayButton = document.getElementById('stripePayButton');
      const embeddedCheckoutContainer = document.getElementById('embedded-checkout-container');
      const embeddedCheckoutDiv = document.getElementById('embedded-checkout');
      const loadingIndicator = document.getElementById('loading-indicator');

      // NEW: Get references to the new input fields and error messages
      const fullNameInput = document.getElementById('fullName');
      const emailInput = document.getElementById('email');
      const phoneNumberInput = document.getElementById('phoneNumber');
      const fullNameError = document.getElementById('fullNameError');
      const emailError = document.getElementById('emailError');

      // --- Stripe Payment Logic ---
      if (stripePayButton) {
        stripePayButton.addEventListener('click', async () => {

          // NEW: Client-side validation
          let isValid = true;

          if (!fullNameInput.value.trim()) {
            fullNameError.style.display = 'block';
            isValid = false;
          } else {
            fullNameError.style.display = 'none';
          }

          if (!emailInput.value.trim() || !/^[^@]+@[^@]+\.[^@]+$/.test(emailInput.value.trim())) {
            emailError.style.display = 'block';
            isValid = false;
          } else {
            emailError.style.display = 'none';
          }

          if (!isValid) {
            console.warn('Form validation failed. Please fill in required fields.');
            return; // Stop the function if validation fails
          }

          logEvent(analytics, 'payment_button_clicked', {
            payment_method: 'Stripe',
            referrer: referrerId || 'none'
          });

          // Show the container and loading indicator, hide the button
          stripePayButton.style.display = 'none'; // Hide the button once clicked
          embeddedCheckoutContainer.style.display = 'flex';
          loadingIndicator.style.display = 'block';
          embeddedCheckoutDiv.innerHTML = ''; // Clear previous content

          try {
            // IMPORTANT: Verify this URL. It MUST be the exact deployed URL of your Firebase Cloud Function.
            // Replace with your actual deployed function URL (e.g., from Firebase console)
            const createSessionUrl = 'https://us-central1-torat-yosef.cloudfunctions.net/createStripeCheckoutSession';
            console.log('Attempting to fetch clientSecret from:', createSessionUrl);

            // Make a request to your Firebase Cloud Function
            const response = await fetch(createSessionUrl, {
              method: 'POST',
              headers: { 'Content-Type': 'application/json' },
              // IMPORTANT: Customize amount, quantity, prize description, success/cancel URLs as needed
              body: JSON.stringify({
                referrerId: referrerId || 'none',
                quantity: 1, // Changed from 'tickets' to 'quantity' to match Cloud Function
                amount: 12600, // Amount in cents ($126.00) per ticket. Your function takes 'amount'
                prizeDescription: 'Raffle Ticket',
                successUrl: window.location.origin + '/success.html', // Redirect here on success
                cancelUrl: window.location.origin + '/cancel.html',    // Redirect here on cancel
                fullName: fullNameInput.value.trim(),      // ADDED
                email: emailInput.value.trim(),            // ADDED
                phoneNumber: phoneNumberInput.value.trim() || null // ADDED (send null if empty)
              })
            });

            // Check if the network request itself was successful (status 200-299)
            if (!response.ok) {
              const errorText = await response.text();
              console.error(`Network request failed: HTTP Status ${response.status} ${response.statusText}`, errorText);
              // Provide more user-friendly feedback based on status
              let userMessage = `Error: Could not start payment process. Please try again.`;
              if (response.status === 400) {
                  userMessage = `Error: Invalid request sent to payment service. Please contact support.`;
              } else if (response.status === 403) {
                  userMessage = `Error: Payment service access denied. Check project permissions.`;
              } else if (response.status >= 500) {
                  userMessage = `Error: Payment service is temporarily unavailable. Please try again later.`;
              }
              embeddedCheckoutDiv.innerHTML = `<p style="color: red;">${userMessage}</p>`;
              loadingIndicator.style.display = 'none';
              stripePayButton.style.display = 'block'; // Show button again on error
              return;
            }

            const data = await response.json(); // Parse response once

            if (data.error) {
              console.error('Error from Cloud Function:', data.error);
              embeddedCheckoutDiv.innerHTML = `<p style="color: red;">Error: ${data.error}</p>`;
              loadingIndicator.style.display = 'none';
              stripePayButton.style.display = 'block'; // Show button again on error
              return;
            }

            const clientSecret = data.clientSecret; // Extract clientSecret after checking for error

            // Initialize Stripe with your publishable key
            // IMPORTANT: Replace with your actual PUBLISHABLE key (starts with pk_test_ or pk_live_)
            const stripe = Stripe('pk_test_51RZEPeCMmspEQNuYXLdVBGpSSPewOBaH5d4eSIwrSDBeEsW9pBh7WAyDwFn8IzNyrYIY2SuV3pDXiNTmvJnr7YpC00JPzJh1lP');

            // Initialize embedded Checkout
            const checkout = await stripe.initEmbeddedCheckout({
              clientSecret,
              onComplete: function(result) {
                if (result.error) {
                  console.error('Payment failed on client side:', result.error);
                  embeddedCheckoutDiv.innerHTML = `<p style="color: red;">Payment failed: ${result.error.message || 'Please check your payment details.'}</p>`;
                  loadingIndicator.style.display = 'none';
                  stripePayButton.style.display = 'block'; // Show button again on error
                } else if (result.status === 'complete') {
                  console.log('Payment complete! Stripe will handle redirection based on successUrl.');
                }
              }
            });

            // Mount the embedded Checkout form
            checkout.mount('#embedded-checkout');
            loadingIndicator.style.display = 'none'; // Hide loading indicator

          } catch (error) {
            console.error('Error during Stripe checkout process (network or unexpected response):', error);
            embeddedCheckoutDiv.innerHTML = `<p style="color: red;">Failed to load payment form due to a network or server issue. Please check your browser's console for details.</p>`;
            loadingIndicator.style.display = 'none';
            stripePayButton.style.display = 'block'; // Show button again on error
          }
        });
      }
>>>>>>> b6ca0874

    logger.info('createStripeCheckoutSession: Stripe Checkout Session created successfully.', {
      sessionId: session.id,
      clientSecret: session.client_secret
    });

    res.status(200).json({ clientSecret: session.client_secret });

  } catch (error) {
    logger.error('createStripeCheckoutSession: Error creating Stripe Checkout Session.', error);
    res.status(500).json({ error: error.message || 'Failed to create payment session.' });
  }
});


// --- stripeWebhook function ---
exports.stripeWebhook = onRequest(async (req, res) => {
  setCorsHeaders(req, res);

  if (req.method === 'OPTIONS') {
    res.status(204).send('');
    return;
  }

  if (req.method !== 'POST') {
    logger.warn('stripeWebhook: Received non-POST request.', { method: req.method });
    return res.status(405).send('Method Not Allowed');
  }

  const sig = req.headers['stripe-signature'];
  let event;

  try {
    event = stripe.webhooks.constructEvent(req.rawBody, sig, functions.config().stripe.webhook_secret);
  } catch (err) {
    logger.error('stripeWebhook: Signature verification failed.', { error: err.message, signature: sig });
    return res.status(400).send(`Webhook Error: ${err.message}`);
  }

  switch (event.type) {
    case 'checkout.session.completed':
      const session = event.data.object;
      logger.info('stripeWebhook: Checkout Session Completed event received.', {
        sessionId: session.id, metadata: session.metadata
      });

      const {
        id: stripeSessionId,
        payment_intent: paymentIntentId,
        amount_total: amountTotalCents,
        customer_details: { email: customerEmailFromStripe } = {},
      } = session;

      const {
        fullName, email, phoneNumber, referrerId, itemDescription, quantity, totalAmountPaidCents,
      } = session.metadata || {};

      const firestoreData = {
        stripeSessionId: stripeSessionId,
        paymentIntentId: paymentIntentId,
        status: 'completed',
        amountPaidCents: totalAmountPaidCents ? parseInt(totalAmountPaidCents, 10) : amountTotalCents,
        quantity: quantity ? parseInt(quantity, 10) : 1,
        customer: {
          fullName: fullName || 'N/A',
          email: email || customerEmailFromStripe,
          phoneNumber: phoneNumber || 'N/A'
        },
        referrerId: referrerId || 'none',
        itemDescription: itemDescription || 'Raffle Ticket',
        timestamp: admin.firestore.FieldValue.serverTimestamp(),
      };

      try {
        await db.collection('raffleEntries').doc(stripeSessionId).set(firestoreData);
        logger.info(`stripeWebhook: Firestore document created for session: ${stripeSessionId}`);
      } catch (firestoreError) {
        logger.error('stripeWebhook: Error writing to Firestore:', firestoreError);
      }
      break;

    default:
      logger.info(`stripeWebhook: Unhandled event type: ${event.type}`);
  }

  res.status(200).json({ received: true });
});


// --- sessionStatus function ---
exports.sessionStatus = onRequest(async (req, res) => {
  setCorsHeaders(req, res);

  if (req.method === 'OPTIONS') {
    res.status(204).send('');
    return;
  }

  if (req.method !== 'GET') {
    logger.warn('sessionStatus: Received non-GET request.', { method: req.method });
    return res.status(405).send('Method Not Allowed');
  }

  const sessionId = req.query.session_id;

  if (!sessionId) {
    logger.error('sessionStatus: Missing session_id parameter.', { query: req.query });
    return res.status(400).json({ error: 'Missing session_id parameter.' });
  }

  try {
    const session = await stripe.checkout.sessions.retrieve(sessionId);
    const customerEmail = session.customer_details ? session.customer_details.email : null;

    logger.info('sessionStatus: Retrieved session status.', { sessionId, status: session.status, customerEmail });

    res.status(200).json({
      status: session.status,
      customer_email: customerEmail
    });
  } catch (error) {
    logger.error('sessionStatus: Error retrieving session status:', error);
    res.status(500).json({ error: error.message || 'Failed to retrieve session status.' });
  }
});


// --- recordReferral function ---
exports.recordReferral = onRequest(async (req, res) => {
  setCorsHeaders(req, res);

  if (req.method === 'OPTIONS') {
    res.status(204).send('');
    return;
  }

  if (req.method !== 'POST') {
    logger.warn('recordReferral: Received non-POST request.', { method: req.method });
    return res.status(405).send('Method Not Allowed');
  }

  const { referrerId, newUserId } = req.body;

  if (!referrerId || !newUserId) {
    logger.error('recordReferral: Missing referrerId or newUserId.', { body: req.body });
    return res.status(400).json({ error: 'Missing referrerId or newUserId.' });
  }

  logger.info(`recordReferral: Recording referral from ${referrerId} for user ${newUserId}.`);

  try {
    await db.collection('referrals').add({
      referrerId: referrerId,
      newUserId: newUserId,
      timestamp: admin.firestore.FieldValue.serverTimestamp(),
      status: 'pending_conversion'
    });
    res.status(200).json({ message: 'Referral recorded successfully.' });
  } catch (error) {
    logger.error('recordReferral: Error recording referral:', error);
    res.status(500).json({ error: 'Failed to record referral.' });
  }
});

// --- submitEntry function ---
exports.submitEntry = onRequest(async (req, res) => {
  setCorsHeaders(req, res);

  if (req.method === 'OPTIONS') {
    res.status(204).send('');
    return;
  }

  if (req.method !== 'POST') {
    logger.warn('submitEntry: Received non-POST request.', { method: req.method });
    return res.status(405).send('Method Not Allowed');
  }

  const { fullName, email, ticketCount, source } = req.body;

  if (!fullName || !email || !ticketCount) {
    logger.error('submitEntry: Missing required entry details.', { body: req.body });
    return res.status(400).json({ error: 'Missing required entry details.' });
  }

  logger.info(`submitEntry: Processing entry for ${fullName} (${email}), tickets: ${ticketCount}.`);

  try {
    await db.collection('raffleManualEntries').add({
      fullName: fullName,
      email: email,
      ticketCount: ticketCount,
      source: source || 'manual_entry',
      timestamp: admin.firestore.FieldValue.serverTimestamp(),
      processed: false
    });
    res.status(200).json({ message: 'Raffle entry submitted successfully.' });
  } catch (error) {
    logger.error('submitEntry: Error submitting entry:', error);
    res.status(500).json({ error: 'Failed to submit raffle entry.' });
  }
});<|MERGE_RESOLUTION|>--- conflicted
+++ resolved
@@ -1,169 +1,13 @@
-<<<<<<< HEAD
-/**
- * Firebase Cloud Functions for Yeshivat Torat Yosef Raffle.
- * This file contains:
- * 1. An HTTPS function to create Stripe Checkout Sessions for raffle ticket purchases.
- * 2. A Stripe Webhook handler to securely process payment events and update Firestore.
- * 3. A sessionStatus function to check Stripe Checkout Session status.
- * 4. A recordReferral function to log referral data.
- * 5. A submitEntry function for manual or non-Stripe raffle entries.
- * 6. A healthCheck function for basic service availability monitoring.
- */
-
-// Import necessary Firebase modules
-const { onRequest } = require("firebase-functions/v2/https");
-const logger = require("firebase-functions/logger");
-const functions = require("firebase-functions"); // Required for functions.config()
-const admin = require('firebase-admin'); // For Firestore and other Firebase services
-const Stripe = require('stripe'); // Stripe Node.js library
-
-// Initialize Firebase Admin SDK
-admin.initializeApp();
-const db = admin.firestore(); // Get a reference to Firestore
-
-// Initialize Stripe with your secret key from Firebase environment config.
-let stripe;
-try {
-  if (functions.config().stripe && functions.config().stripe.secret_key) {
-    stripe = new Stripe(functions.config().stripe.secret_key, {
-      apiVersion: '2024-06-20', // Specify a recent Stripe API version
-    });
-    logger.info('Stripe initialized successfully from config.');
-  } else {
-    const errorMessage = 'CRITICAL ERROR: Stripe secret key is missing from Firebase functions config. Please set it using `firebase functions:config:set stripe.secret_key="YOUR_KEY"`.';
-    logger.error(errorMessage);
-    throw new Error(errorMessage);
-  }
-} catch (error) {
-  logger.error('CRITICAL ERROR: Unexpected error during Stripe initialization:', error);
-  throw error;
-}
-
-// Define your allowed origins for CORS
-const allowedOrigins = [
-  'https://www.toratyosefsummerraffle.com',
-  'https://torat-yosef.web.app',
-  // IMPORTANT: For local development, if you're serving from localhost, add it here:
-  // 'http://localhost:8080' // Or whatever port your local server runs on
-];
-
-// Helper function to set CORS headers dynamically
-function setCorsHeaders(req, res) {
-  const origin = req.headers.origin;
-  if (allowedOrigins.includes(origin)) {
-    res.set('Access-Control-Allow-Origin', origin);
-  }
-  res.set('Access-Control-Allow-Methods', 'POST, GET, OPTIONS'); // Added GET for sessionStatus
-  res.set('Access-Control-Allow-Headers', 'Content-Type');
-  // If you send credentials (cookies, HTTP authentication) with your requests, uncomment the line below:
-  // res.set('Access-Control-Allow-Credentials', 'true');
-}
-
-
-// --- Health Check Function ---
-exports.healthCheck = onRequest((req, res) => {
-  setCorsHeaders(req, res);
-  if (req.method === 'OPTIONS') {
-    res.status(204).send('');
-    return;
-  }
-  logger.info('Health check endpoint hit.');
-  res.status(200).send('OK');
-});
-
-
-// --- createStripeCheckoutSession function ---
-exports.createStripeCheckoutSession = onRequest(async (req, res) => {
-  setCorsHeaders(req, res);
-
-  if (req.method === 'OPTIONS') {
-    res.status(204).send('');
-    return;
-  }
-
-  if (req.method !== 'POST') {
-    logger.warn('createStripeCheckoutSession: Received non-POST request.', { method: req.method });
-    return res.status(405).send('Method Not Allowed');
-  }
-
-  const {
-    referrerId,
-    quantity,
-    amount,
-    prizeDescription,
-    successUrl,
-    cancelUrl,
-    fullName,
-    email,
-    phoneNumber
-  } = req.body;
-
-  if (!quantity || !amount || !prizeDescription || !successUrl || !cancelUrl || !fullName || !email) {
-    logger.error('createStripeCheckoutSession: Missing required parameters.', { body: req.body });
-    return res.status(400).json({
-      error: 'Missing required parameters: quantity, amount, prizeDescription, successUrl, cancelUrl, fullName, email'
-    });
-  }
-
-  if (!/^[^@]+@[^@]+\.[^@]+$/.test(email)) {
-    logger.error('createStripeCheckoutSession: Invalid email format provided.', { email });
-    return res.status(400).json({ error: 'Invalid email format' });
-  }
-
-  logger.info("createStripeCheckoutSession: Attempting to create Stripe Checkout Session.", {
-    referrerId, quantity, amount, prizeDescription, fullName, email, phoneNumber: phoneNumber || 'N/A',
-  });
-
-  try {
-    const session = await stripe.checkout.sessions.create({
-      payment_method_types: ['card'],
-      line_items: [
-        {
-          price_data: {
-            currency: 'usd',
-            product_data: { name: prizeDescription },
-            unit_amount: amount,
-          },
-          quantity: quantity,
-        },
-      ],
-      mode: 'payment',
-      success_url: `${successUrl}?session_id={CHECKOUT_SESSION_ID}&ref=${encodeURIComponent(referrerId || 'none')}`,
-      cancel_url: `${cancelUrl}?ref=${encodeURIComponent(referrerId || 'none')}`,
-      customer_email: email,
-      metadata: {
-        referrerId: referrerId || 'none',
-        fullName: fullName,
-        email: email,
-        phoneNumber: phoneNumber || 'N/A',
-        itemDescription: prizeDescription,
-        quantity: String(quantity),
-        totalAmountPaidCents: String(amount * quantity),
-      },
-    });
-=======
 <!DOCTYPE html>
 <html lang="en">
 <head>
   <meta charset="UTF-8" />
-  <meta name="viewport" content="width=device-width, initial-scale=1.0" />
+  <meta name="viewport" content="width=device-width, initial-scale=1" />
   <title>Complete Your Purchase - Yeshivat Torat Yosef Raffle</title>
-  <link rel="apple-touch-icon" sizes="57x57" href="/apple-icon-57x57.png">
-  <link rel="apple-touch-icon" sizes="60x60" href="/apple-icon-60x60.png">
-  <link rel="apple-touch-icon" sizes="72x72" href="/apple-icon-72x72.png">
-  <link rel="apple-touch-icon" sizes="76x76" href="/apple-icon-76x76.png">
-  <link rel="apple-touch-icon" sizes="114x114" href="/apple-icon-114x114.png">
-  <link rel="apple-touch-icon" sizes="120x120" href="/apple-icon-120x120.png">
-  <link rel="apple-touch-icon" sizes="144x144" href="/apple-icon-144x144.png">
-  <link rel="apple-touch-icon" sizes="152x152" href="/apple-icon-152x152.png">
-  <link rel="apple-touch-icon" sizes="180x180" href="/apple-icon-180x180.png">
-  <link rel="icon" type="image/png" sizes="192x192" href="/android-icon-192x192.png">
-  <link rel="icon" type="image/png" sizes="32x32" href="/favicon-32x32.png">
-  <link rel="icon" type="image/png" sizes="96x96" href="/favicon-96x96.png">
-  <link rel="icon" type="image/png" sizes="16x16" href="/favicon-16x16.png">
-  <meta name="msapplication-TileColor" content="#ffffff">
-  <meta name="msapplication-TileImage" content="/ms-icon-144x144.png">
-  <meta name="theme-color" content="#ffffff">
+  <link rel="apple-touch-icon" sizes="180x180" href="/apple-icon-180x180.png" />
+  <link rel="icon" type="image/png" sizes="32x32" href="/favicon-32x32.png" />
+  <link rel="icon" type="image/png" sizes="16x16" href="/favicon-16x16.png" />
+  <meta name="theme-color" content="#ffffff" />
   <style>
     :root {
       --primary-bg: #ffffff;
@@ -187,7 +31,6 @@
       padding-bottom: 1rem;
     }
 
-    /* Logo Container styles */
     .logo-container {
       text-align: center;
       padding: 0.8rem 0 0.4rem;
@@ -253,27 +96,29 @@
       font-size: 1.6rem;
     }
 
-    /* NEW: Styles for form elements */
     .form-group {
       margin-bottom: 15px;
-      text-align: left; /* Align labels/inputs to the left */
-    }
+      text-align: left;
+    }
+
     .form-group label {
       display: block;
       margin-bottom: 5px;
       font-weight: bold;
       color: var(--primary-text);
     }
+
     .form-group input[type="text"],
     .form-group input[type="email"],
     .form-group input[type="tel"] {
-      width: calc(100% - 20px); /* Adjust for padding */
+      width: calc(100% - 20px);
       padding: 10px;
       border: 1px solid #ccc;
       border-radius: 5px;
       font-size: 1em;
-      box-sizing: border-box; /* Include padding in width */
-    }
+      box-sizing: border-box;
+    }
+
     .form-group input[type="text"]:focus,
     .form-group input[type="email"]:focus,
     .form-group input[type="tel"]:focus {
@@ -281,37 +126,7 @@
       outline: none;
       box-shadow: 0 0 5px rgba(127, 0, 49, 0.2);
     }
-    .error-message {
-      color: red;
-      font-size: 0.85em;
-      margin-top: 5px;
-      display: none; /* Hidden by default */
-    }
-
-    .payment-options {
-      margin-top: 30px;
-      display: flex;
-      justify-content: space-around;
-      gap: 20px;
-      flex-wrap: wrap;
-    }
-    .payment-option {
-      flex: 1 1 260px;
-      padding: 15px;
-      border: 1px solid #ddd;
-      border-radius: 8px;
-      background-color: #fff;
-      box-shadow: 0 2px 5px rgba(0,0,0,0.05);
-      display: flex;
-      flex-direction: column;
-      align-items: center;
-    }
-    .payment-option h2 {
-      color: var(--secondary-bg);
-      font-size: 1.3em;
-      margin-top: 0;
-      margin-bottom: 15px;
-    }
+
     #referral-info {
       margin-top: 20px;
       font-size: 0.9em;
@@ -323,13 +138,13 @@
       display: none;
       border-radius: 4px;
     }
-    /* Buttons */
+
     .pay-button {
-      display: flex;
+      display: inline-flex;
       justify-content: center;
       align-items: center;
       padding: 12px 30px;
-      background-color: #635bff; /* Stripe purple */
+      background-color: #635bff;
       color: white;
       font-size: 18px;
       font-weight: 600;
@@ -339,39 +154,40 @@
       box-shadow: 0 0 0 1px rgba(0,0,0,.1) inset;
       transition: background-color 0.3s ease;
       user-select: none;
-      text-align: center;
-      line-height: normal;
       min-width: 180px;
       height: 48px;
-    }
+      margin-top: 10px;
+    }
+
     .pay-button:hover {
-      background-color: #5048e7; /* Darker Stripe purple */
-    }
-
-    /* Styles for embedded checkout */
+      background-color: #5048e7;
+    }
+
     #embedded-checkout-container {
       width: 100%;
-      margin-top: 20px; /* Space between button and form */
-      display: none; /* Hidden by default, shown when Stripe button is clicked */
-      flex-direction: column; /* Ensure loading and checkout div stack */
+      margin-top: 20px;
+      display: none;
+      flex-direction: column;
       align-items: center;
-    }
+      min-height: 420px;
+      box-sizing: border-box;
+    }
+
     #embedded-checkout {
-      min-height: 400px; /* Ensure sufficient height for the form */
       width: 100%;
+      min-height: 400px;
       display: flex;
       justify-content: center;
       align-items: center;
-      /* overflow-y: auto; Not needed if min-height is sufficient */
-    }
+    }
+
     #loading-indicator {
-      display: none; /* Hidden by default, shown when fetching client secret */
       font-size: 1.1em;
       color: #666;
       margin-bottom: 15px;
-    }
-
-    /* Responsive adjustments */
+      display: none;
+    }
+
     @media (max-width: 600px) {
       .pay-button {
         padding: 10px 20px;
@@ -379,21 +195,22 @@
         min-width: unset;
         width: 100%;
       }
-      .payment-option {
-        flex: 1 1 100%;
-      }
+
       .container {
         padding: 15px;
         margin: 1rem auto;
       }
+
       h1 {
         font-size: 1.4rem;
       }
+
       nav a {
         font-size: 0.9rem;
         padding: 0.3rem 0.5rem;
         gap: 0.5rem;
       }
+
       .logo {
         max-width: 200px;
       }
@@ -402,443 +219,126 @@
 </head>
 <body>
   <div class="logo-container">
-    <img src="assets/logo.png" alt="Yeshivat Torat Yosef Logo" class="logo" />
+    <img class="logo" src="/logo.png" alt="Yeshivat Torat Yosef Logo" />
   </div>
-
   <nav>
-    <a href="index.html" class="nav-link">Home</a>
-    <a href="prizes.html" class="nav-link">Prizes</a>
-    <a href="why.html" class="nav-link">Why Buy</a>
-    <a href="donors.html" class="nav-link">Donors</a>
-    <a href="sponsor.html" class="nav-link">Sponsorship Opportunities</a>
+    <a href="#" class="active">Buy Tickets</a>
+    <a href="/about">About</a>
+    <a href="/rules">Rules</a>
   </nav>
 
   <div class="container">
     <h1>Complete Your Raffle Ticket Purchase</h1>
-    <p>Thank you for supporting Yeshivat Torat Yosef! Please choose your preferred payment method below.</p>
-
-    <div id="referral-info"></div>
 
     <div class="form-group">
-      <label for="fullName">Full Name:</label>
-      <input type="text" id="fullName" placeholder="Your Full Name" required>
-      <div class="error-message" id="fullNameError">Full Name is required.</div>
-    </div>
+      <label for="name">Full Name</label>
+      <input type="text" id="name" autocomplete="name" required />
+    </div>
+
     <div class="form-group">
-      <label for="email">Email Address:</label>
-      <input type="email" id="email" placeholder="your@email.com" required>
-      <div class="error-message" id="emailError">Valid Email is required.</div>
-    </div>
+      <label for="email">Email Address</label>
+      <input type="email" id="email" autocomplete="email" required />
+    </div>
+
     <div class="form-group">
-      <label for="phoneNumber">Phone Number (Optional):</label>
-      <input type="tel" id="phoneNumber" placeholder="(123) 456-7890">
-    </div>
-
-    <div class="payment-options">
-      <div class="payment-option">
-        <h2>Pay with Card (Stripe)</h2>
-        <button id="stripePayButton" class="pay-button" data-method="Stripe" type="button">Pay with Card</button>
-        <div id="embedded-checkout-container">
-          <p id="loading-indicator">Loading payment form...</p>
-          <div id="embedded-checkout">
-          </div>
-        </div>
-      </div>
-
-      <div class="payment-option">
-        <h2>Pay with Venmo</h2>
-        <button class="pay-button" data-url="https://venmo.com/u/YOUR_VENMO_USERNAME" data-method="Venmo" type="button">Pay with Venmo</button>
-        <p style="font-size: 0.85em; color: #666; margin-top: 15px;">
-          Send payment directly via Venmo to @YOUR_VENMO_USERNAME.
-          <br>Please include your full name and "raffle" in the memo.
-        </p>
-      </div>
-    </div>
-
-    <p style="margin-top: 30px; font-size: 0.9em;">
-      If you have any questions, please
-      <a href="mailto:info@yourwebsite.com" style="color: var(--accent); text-decoration: none;">contact us</a>.
-    </p>
+      <label for="phone">Phone Number</label>
+      <input type="tel" id="phone" autocomplete="tel" required />
+    </div>
+
+    <div id="referral-info">
+      Referral: <span id="referral-name"></span>
+    </div>
+
+    <button class="pay-button" id="buy-now">Buy Now</button>
+
+    <div id="embedded-checkout-container" aria-live="polite" aria-busy="false">
+      <div id="loading-indicator">Loading checkout...</div>
+      <div id="embedded-checkout"></div>
+    </div>
   </div>
 
-  <script src="https://js.stripe.com/v3/"></script>
-  <script type="module">
-    // Import Firebase modules
-    import { initializeApp } from "https://www.gstatic.com/firebasejs/11.9.0/firebase-app.js";
-    import { getAnalytics, logEvent } from "https://www.gstatic.com/firebasejs/11.9.0/firebase-analytics.js";
-
-    // Firebase Configuration
-    const firebaseConfig = {
-      apiKey: "AIzaSyDfXnCZXN-URjdvFvVlWHLg4KOkSw7hvng",
-      authDomain: "torat-yosef.firebaseapp.com",
-      projectId: "torat-yosef",
-      storageBucket: "torat-yosef.firebasestorage.app",
-      messagingSenderId: "1033400220494",
-      appId: "1:1033400220494:web:1437414bdad4439fd6bc1f", // CORRECTED App ID
-      measurementId: "G-331D9RHZWH"
-    };
-
-    // Initialize Firebase
-    const app = initializeApp(firebaseConfig);
-    const analytics = getAnalytics(app);
-
-    // Function to parse URL parameters
-    function getUrlParameter(name) {
-      name = name.replace(/[\[]/, '\\[').replace(/[\]]/, '\\]');
-      var regex = new RegExp('[\\?&]' + name + '=([^&#]*)');
-      var results = regex.exec(location.search);
-      return results === null ? '' : decodeURIComponent(results[1].replace(/\+/g, ' '));
-    };
-
-    // Get the referrer ID from the current page's URL
-    const referrerId = getUrlParameter('ref');
-
-    // Display referral info if present on the page
-    const referralInfoDiv = document.getElementById('referral-info');
-    if (referrerId) {
-      referralInfoDiv.style.display = 'block';
-      referralInfoDiv.innerHTML = `<strong>You were referred by:</strong> ${referrerId}. Thank you for supporting their efforts!`;
-    }
-
-    // --- Log Firebase Analytics event when the page loads ---
-    logEvent(analytics, 'payment_page_loaded', { referrer: referrerId || 'none' });
-
-    document.addEventListener('DOMContentLoaded', () => {
-      const stripePayButton = document.getElementById('stripePayButton');
-      const embeddedCheckoutContainer = document.getElementById('embedded-checkout-container');
-      const embeddedCheckoutDiv = document.getElementById('embedded-checkout');
-      const loadingIndicator = document.getElementById('loading-indicator');
-
-      // NEW: Get references to the new input fields and error messages
-      const fullNameInput = document.getElementById('fullName');
-      const emailInput = document.getElementById('email');
-      const phoneNumberInput = document.getElementById('phoneNumber');
-      const fullNameError = document.getElementById('fullNameError');
-      const emailError = document.getElementById('emailError');
-
-      // --- Stripe Payment Logic ---
-      if (stripePayButton) {
-        stripePayButton.addEventListener('click', async () => {
-
-          // NEW: Client-side validation
-          let isValid = true;
-
-          if (!fullNameInput.value.trim()) {
-            fullNameError.style.display = 'block';
-            isValid = false;
-          } else {
-            fullNameError.style.display = 'none';
-          }
-
-          if (!emailInput.value.trim() || !/^[^@]+@[^@]+\.[^@]+$/.test(emailInput.value.trim())) {
-            emailError.style.display = 'block';
-            isValid = false;
-          } else {
-            emailError.style.display = 'none';
-          }
-
-          if (!isValid) {
-            console.warn('Form validation failed. Please fill in required fields.');
-            return; // Stop the function if validation fails
-          }
-
-          logEvent(analytics, 'payment_button_clicked', {
-            payment_method: 'Stripe',
-            referrer: referrerId || 'none'
-          });
-
-          // Show the container and loading indicator, hide the button
-          stripePayButton.style.display = 'none'; // Hide the button once clicked
-          embeddedCheckoutContainer.style.display = 'flex';
-          loadingIndicator.style.display = 'block';
-          embeddedCheckoutDiv.innerHTML = ''; // Clear previous content
-
-          try {
-            // IMPORTANT: Verify this URL. It MUST be the exact deployed URL of your Firebase Cloud Function.
-            // Replace with your actual deployed function URL (e.g., from Firebase console)
-            const createSessionUrl = 'https://us-central1-torat-yosef.cloudfunctions.net/createStripeCheckoutSession';
-            console.log('Attempting to fetch clientSecret from:', createSessionUrl);
-
-            // Make a request to your Firebase Cloud Function
-            const response = await fetch(createSessionUrl, {
-              method: 'POST',
-              headers: { 'Content-Type': 'application/json' },
-              // IMPORTANT: Customize amount, quantity, prize description, success/cancel URLs as needed
-              body: JSON.stringify({
-                referrerId: referrerId || 'none',
-                quantity: 1, // Changed from 'tickets' to 'quantity' to match Cloud Function
-                amount: 12600, // Amount in cents ($126.00) per ticket. Your function takes 'amount'
-                prizeDescription: 'Raffle Ticket',
-                successUrl: window.location.origin + '/success.html', // Redirect here on success
-                cancelUrl: window.location.origin + '/cancel.html',    // Redirect here on cancel
-                fullName: fullNameInput.value.trim(),      // ADDED
-                email: emailInput.value.trim(),            // ADDED
-                phoneNumber: phoneNumberInput.value.trim() || null // ADDED (send null if empty)
-              })
-            });
-
-            // Check if the network request itself was successful (status 200-299)
-            if (!response.ok) {
-              const errorText = await response.text();
-              console.error(`Network request failed: HTTP Status ${response.status} ${response.statusText}`, errorText);
-              // Provide more user-friendly feedback based on status
-              let userMessage = `Error: Could not start payment process. Please try again.`;
-              if (response.status === 400) {
-                  userMessage = `Error: Invalid request sent to payment service. Please contact support.`;
-              } else if (response.status === 403) {
-                  userMessage = `Error: Payment service access denied. Check project permissions.`;
-              } else if (response.status >= 500) {
-                  userMessage = `Error: Payment service is temporarily unavailable. Please try again later.`;
-              }
-              embeddedCheckoutDiv.innerHTML = `<p style="color: red;">${userMessage}</p>`;
+  <script src="https://app.lemonsqueezy.com/js/lemon.js" defer></script>
+  <script>
+    const buyButton = document.getElementById('buy-now');
+    const checkoutContainer = document.getElementById('embedded-checkout-container');
+    const loadingIndicator = document.getElementById('loading-indicator');
+    const embeddedCheckout = document.getElementById('embedded-checkout');
+
+    // Show referral if in URL query ?ref=...
+    const urlParams = new URLSearchParams(window.location.search);
+    const referral = urlParams.get('ref');
+    if (referral) {
+      document.getElementById('referral-info').style.display = 'block';
+      document.getElementById('referral-name').textContent = referral;
+    }
+
+    buyButton.addEventListener('click', () => {
+      const name = document.getElementById('name').value.trim();
+      const email = document.getElementById('email').value.trim();
+      const phone = document.getElementById('phone').value.trim();
+
+      if (!name || !email || !phone) {
+        alert('Please fill in all fields before proceeding.');
+        return;
+      }
+
+      // Show loading + checkout container
+      loadingIndicator.style.display = 'block';
+      checkoutContainer.style.display = 'flex';
+      checkoutContainer.setAttribute('aria-busy', 'true');
+
+      // Wait a short moment to let container become visible & layout settle
+      setTimeout(() => {
+        if (typeof LemonSqueezy === 'undefined') {
+          alert('Payment system is not loaded yet. Please try again in a moment.');
+          loadingIndicator.style.display = 'none';
+          checkoutContainer.style.display = 'none';
+          checkoutContainer.setAttribute('aria-busy', 'false');
+          return;
+        }
+
+        LemonSqueezy.Setup({
+          event: 'checkout',
+          embed: true,
+          product: '549174',
+          email: email,
+          name: name,
+          checkout: {
+            embedContainer: '#embedded-checkout',
+          },
+          onClose: () => {
+            loadingIndicator.style.display = 'none';
+            checkoutContainer.style.display = 'none';
+            checkoutContainer.setAttribute('aria-busy', 'false');
+          },
+          onComplete: async (event) => {
+            try {
+              await fetch('https://us-central1-torat-yosef.cloudfunctions.net/submitEntry', {
+                method: 'POST',
+                headers: {
+                  'Content-Type': 'application/json'
+                },
+                body: JSON.stringify({
+                  name,
+                  email,
+                  phone,
+                  referral,
+                  paymentStatus: 'paid',
+                  money: 126.00
+                })
+              });
+              alert('Thank you! Your entry has been recorded.');
+              // Optionally hide checkout UI after success
               loadingIndicator.style.display = 'none';
-              stripePayButton.style.display = 'block'; // Show button again on error
-              return;
+              checkoutContainer.style.display = 'none';
+              checkoutContainer.setAttribute('aria-busy', 'false');
+            } catch (error) {
+              alert('Something went wrong saving your entry.');
             }
-
-            const data = await response.json(); // Parse response once
-
-            if (data.error) {
-              console.error('Error from Cloud Function:', data.error);
-              embeddedCheckoutDiv.innerHTML = `<p style="color: red;">Error: ${data.error}</p>`;
-              loadingIndicator.style.display = 'none';
-              stripePayButton.style.display = 'block'; // Show button again on error
-              return;
-            }
-
-            const clientSecret = data.clientSecret; // Extract clientSecret after checking for error
-
-            // Initialize Stripe with your publishable key
-            // IMPORTANT: Replace with your actual PUBLISHABLE key (starts with pk_test_ or pk_live_)
-            const stripe = Stripe('pk_test_51RZEPeCMmspEQNuYXLdVBGpSSPewOBaH5d4eSIwrSDBeEsW9pBh7WAyDwFn8IzNyrYIY2SuV3pDXiNTmvJnr7YpC00JPzJh1lP');
-
-            // Initialize embedded Checkout
-            const checkout = await stripe.initEmbeddedCheckout({
-              clientSecret,
-              onComplete: function(result) {
-                if (result.error) {
-                  console.error('Payment failed on client side:', result.error);
-                  embeddedCheckoutDiv.innerHTML = `<p style="color: red;">Payment failed: ${result.error.message || 'Please check your payment details.'}</p>`;
-                  loadingIndicator.style.display = 'none';
-                  stripePayButton.style.display = 'block'; // Show button again on error
-                } else if (result.status === 'complete') {
-                  console.log('Payment complete! Stripe will handle redirection based on successUrl.');
-                }
-              }
-            });
-
-            // Mount the embedded Checkout form
-            checkout.mount('#embedded-checkout');
-            loadingIndicator.style.display = 'none'; // Hide loading indicator
-
-          } catch (error) {
-            console.error('Error during Stripe checkout process (network or unexpected response):', error);
-            embeddedCheckoutDiv.innerHTML = `<p style="color: red;">Failed to load payment form due to a network or server issue. Please check your browser's console for details.</p>`;
-            loadingIndicator.style.display = 'none';
-            stripePayButton.style.display = 'block'; // Show button again on error
           }
         });
-      }
->>>>>>> b6ca0874
-
-    logger.info('createStripeCheckoutSession: Stripe Checkout Session created successfully.', {
-      sessionId: session.id,
-      clientSecret: session.client_secret
+      }, 300);
     });
-
-    res.status(200).json({ clientSecret: session.client_secret });
-
-  } catch (error) {
-    logger.error('createStripeCheckoutSession: Error creating Stripe Checkout Session.', error);
-    res.status(500).json({ error: error.message || 'Failed to create payment session.' });
-  }
-});
-
-
-// --- stripeWebhook function ---
-exports.stripeWebhook = onRequest(async (req, res) => {
-  setCorsHeaders(req, res);
-
-  if (req.method === 'OPTIONS') {
-    res.status(204).send('');
-    return;
-  }
-
-  if (req.method !== 'POST') {
-    logger.warn('stripeWebhook: Received non-POST request.', { method: req.method });
-    return res.status(405).send('Method Not Allowed');
-  }
-
-  const sig = req.headers['stripe-signature'];
-  let event;
-
-  try {
-    event = stripe.webhooks.constructEvent(req.rawBody, sig, functions.config().stripe.webhook_secret);
-  } catch (err) {
-    logger.error('stripeWebhook: Signature verification failed.', { error: err.message, signature: sig });
-    return res.status(400).send(`Webhook Error: ${err.message}`);
-  }
-
-  switch (event.type) {
-    case 'checkout.session.completed':
-      const session = event.data.object;
-      logger.info('stripeWebhook: Checkout Session Completed event received.', {
-        sessionId: session.id, metadata: session.metadata
-      });
-
-      const {
-        id: stripeSessionId,
-        payment_intent: paymentIntentId,
-        amount_total: amountTotalCents,
-        customer_details: { email: customerEmailFromStripe } = {},
-      } = session;
-
-      const {
-        fullName, email, phoneNumber, referrerId, itemDescription, quantity, totalAmountPaidCents,
-      } = session.metadata || {};
-
-      const firestoreData = {
-        stripeSessionId: stripeSessionId,
-        paymentIntentId: paymentIntentId,
-        status: 'completed',
-        amountPaidCents: totalAmountPaidCents ? parseInt(totalAmountPaidCents, 10) : amountTotalCents,
-        quantity: quantity ? parseInt(quantity, 10) : 1,
-        customer: {
-          fullName: fullName || 'N/A',
-          email: email || customerEmailFromStripe,
-          phoneNumber: phoneNumber || 'N/A'
-        },
-        referrerId: referrerId || 'none',
-        itemDescription: itemDescription || 'Raffle Ticket',
-        timestamp: admin.firestore.FieldValue.serverTimestamp(),
-      };
-
-      try {
-        await db.collection('raffleEntries').doc(stripeSessionId).set(firestoreData);
-        logger.info(`stripeWebhook: Firestore document created for session: ${stripeSessionId}`);
-      } catch (firestoreError) {
-        logger.error('stripeWebhook: Error writing to Firestore:', firestoreError);
-      }
-      break;
-
-    default:
-      logger.info(`stripeWebhook: Unhandled event type: ${event.type}`);
-  }
-
-  res.status(200).json({ received: true });
-});
-
-
-// --- sessionStatus function ---
-exports.sessionStatus = onRequest(async (req, res) => {
-  setCorsHeaders(req, res);
-
-  if (req.method === 'OPTIONS') {
-    res.status(204).send('');
-    return;
-  }
-
-  if (req.method !== 'GET') {
-    logger.warn('sessionStatus: Received non-GET request.', { method: req.method });
-    return res.status(405).send('Method Not Allowed');
-  }
-
-  const sessionId = req.query.session_id;
-
-  if (!sessionId) {
-    logger.error('sessionStatus: Missing session_id parameter.', { query: req.query });
-    return res.status(400).json({ error: 'Missing session_id parameter.' });
-  }
-
-  try {
-    const session = await stripe.checkout.sessions.retrieve(sessionId);
-    const customerEmail = session.customer_details ? session.customer_details.email : null;
-
-    logger.info('sessionStatus: Retrieved session status.', { sessionId, status: session.status, customerEmail });
-
-    res.status(200).json({
-      status: session.status,
-      customer_email: customerEmail
-    });
-  } catch (error) {
-    logger.error('sessionStatus: Error retrieving session status:', error);
-    res.status(500).json({ error: error.message || 'Failed to retrieve session status.' });
-  }
-});
-
-
-// --- recordReferral function ---
-exports.recordReferral = onRequest(async (req, res) => {
-  setCorsHeaders(req, res);
-
-  if (req.method === 'OPTIONS') {
-    res.status(204).send('');
-    return;
-  }
-
-  if (req.method !== 'POST') {
-    logger.warn('recordReferral: Received non-POST request.', { method: req.method });
-    return res.status(405).send('Method Not Allowed');
-  }
-
-  const { referrerId, newUserId } = req.body;
-
-  if (!referrerId || !newUserId) {
-    logger.error('recordReferral: Missing referrerId or newUserId.', { body: req.body });
-    return res.status(400).json({ error: 'Missing referrerId or newUserId.' });
-  }
-
-  logger.info(`recordReferral: Recording referral from ${referrerId} for user ${newUserId}.`);
-
-  try {
-    await db.collection('referrals').add({
-      referrerId: referrerId,
-      newUserId: newUserId,
-      timestamp: admin.firestore.FieldValue.serverTimestamp(),
-      status: 'pending_conversion'
-    });
-    res.status(200).json({ message: 'Referral recorded successfully.' });
-  } catch (error) {
-    logger.error('recordReferral: Error recording referral:', error);
-    res.status(500).json({ error: 'Failed to record referral.' });
-  }
-});
-
-// --- submitEntry function ---
-exports.submitEntry = onRequest(async (req, res) => {
-  setCorsHeaders(req, res);
-
-  if (req.method === 'OPTIONS') {
-    res.status(204).send('');
-    return;
-  }
-
-  if (req.method !== 'POST') {
-    logger.warn('submitEntry: Received non-POST request.', { method: req.method });
-    return res.status(405).send('Method Not Allowed');
-  }
-
-  const { fullName, email, ticketCount, source } = req.body;
-
-  if (!fullName || !email || !ticketCount) {
-    logger.error('submitEntry: Missing required entry details.', { body: req.body });
-    return res.status(400).json({ error: 'Missing required entry details.' });
-  }
-
-  logger.info(`submitEntry: Processing entry for ${fullName} (${email}), tickets: ${ticketCount}.`);
-
-  try {
-    await db.collection('raffleManualEntries').add({
-      fullName: fullName,
-      email: email,
-      ticketCount: ticketCount,
-      source: source || 'manual_entry',
-      timestamp: admin.firestore.FieldValue.serverTimestamp(),
-      processed: false
-    });
-    res.status(200).json({ message: 'Raffle entry submitted successfully.' });
-  } catch (error) {
-    logger.error('submitEntry: Error submitting entry:', error);
-    res.status(500).json({ error: 'Failed to submit raffle entry.' });
-  }
-});+  </script>
+</body>
+</html>